--- conflicted
+++ resolved
@@ -1064,7 +1064,6 @@
     R = I+A*wx+B*wx@wx
     V = I+B*wx+C*wx@wx
     Rt = torch.cat([R, (V@u[..., None])], dim=-1)
-<<<<<<< HEAD
     camera1_from_cameras = \
         torch.cat((Rt, torch.tensor([0, 0, 0, 1], device=gpu_if_available).expand(
             Rt.shape[0], 1, 4)), axis=1)
@@ -1072,12 +1071,6 @@
     world_from_cameras = \
         torch.cat((world_from_camera1.unsqueeze(0),
                    world_from_camera1.matmul(camera1_from_cameras)))
-=======
-    camera1_from_cameras = torch.cat(
-        (Rt, torch.tensor([0, 0, 0, 1]).expand(Rt.shape[0], 1, 4)), axis=1)
-    world_from_cameras = torch.cat((world_from_camera1.unsqueeze(
-        0), world_from_camera1.matmul(camera1_from_cameras)))
->>>>>>> bf3a78d5
 
     return world_from_cameras
 
