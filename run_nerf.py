--- conflicted
+++ resolved
@@ -23,17 +23,11 @@
 
 # sk: My imports.
 from ipdb import launch_ipdb_on_exception, set_trace
-<<<<<<< HEAD
 from itertools import product
+from matplotlib.patches import Circle
 from pathlib import Path
 from pickle import dump
 from torch.utils.tensorboard import SummaryWriter
-from matplotlib.patches import Circle
-=======
-from pathlib import Path
-from pickle import dump
-from torch.utils.tensorboard import SummaryWriter
->>>>>>> 94d1a6e5
 
 
 device = torch.device("cuda" if torch.cuda.is_available() else "cpu")
